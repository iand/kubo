package ipfs

import (
	"fmt"
	"runtime"

	"github.com/ipfs/kubo/repo/fsrepo"
)

// CurrentCommit is the current git commit, this is set as a ldflag in the Makefile
var CurrentCommit string

// CurrentVersionNumber is the current application's version literal
<<<<<<< HEAD
const CurrentVersionNumber = "0.16.0"
=======
const CurrentVersionNumber = "0.17.0-dev"
>>>>>>> 0e013610

const ApiVersion = "/kubo/" + CurrentVersionNumber + "/"

// GetUserAgentVersion is the libp2p user agent used by go-ipfs.
//
// Note: This will end in `/` when no commit is available. This is expected.
func GetUserAgentVersion() string {
	userAgent := "kubo/" + CurrentVersionNumber + "/" + CurrentCommit
	if userAgentSuffix != "" {
		if CurrentCommit != "" {
			userAgent += "/"
		}
		userAgent += userAgentSuffix
	}
	return userAgent
}

var userAgentSuffix string

func SetUserAgentSuffix(suffix string) {
	userAgentSuffix = suffix
}

type VersionInfo struct {
	Version string
	Commit  string
	Repo    string
	System  string
	Golang  string
}

func GetVersionInfo() *VersionInfo {
	return &VersionInfo{
		Version: CurrentVersionNumber,
		Commit:  CurrentCommit,
		Repo:    fmt.Sprint(fsrepo.RepoVersion),
		System:  runtime.GOARCH + "/" + runtime.GOOS, //TODO: Precise version here
		Golang:  runtime.Version(),
	}
}<|MERGE_RESOLUTION|>--- conflicted
+++ resolved
@@ -11,11 +11,7 @@
 var CurrentCommit string
 
 // CurrentVersionNumber is the current application's version literal
-<<<<<<< HEAD
-const CurrentVersionNumber = "0.16.0"
-=======
 const CurrentVersionNumber = "0.17.0-dev"
->>>>>>> 0e013610
 
 const ApiVersion = "/kubo/" + CurrentVersionNumber + "/"
 
